--- conflicted
+++ resolved
@@ -1,13 +1,7 @@
-<<<<<<< HEAD
 { lib
 , buildPythonPackage, sphinx
-, attrs, zope_interface, aniso8601, twisted, tahoe-lafs, privacypass
-, fixtures, testtools, hypothesis, pyflakes, treq, coverage
-=======
-{ buildPythonPackage, sphinx
 , attrs, zope_interface, aniso8601, twisted, tahoe-lafs, privacypass, treq
 , fixtures, testtools, hypothesis, pyflakes, coverage
->>>>>>> 244470ca
 , hypothesisProfile ? null
 , collectCoverage ? false
 , testSuite ? null
