--- conflicted
+++ resolved
@@ -439,16 +439,12 @@
         )
 
         store = VoucherStore.from_node_config(node_config, lambda: now)
-        expected_pass_cost = required_passes(BYTES_PER_PASS, [size] * len(sharenums))
+        expected_pass_cost = required_passes(store.pass_value, [size] * len(sharenums))
         controller = PaymentController(
             store,
             DummyRedeemer(),
             # Give it enough for the allocate_buckets call below.
-<<<<<<< HEAD
             expected_pass_cost,
-=======
-            required_passes(store.pass_value, [size] * len(sharenums)),
->>>>>>> 27a2f31e
         )
         # Get a token inserted into the store.
         redeeming = controller.redeem(voucher)
