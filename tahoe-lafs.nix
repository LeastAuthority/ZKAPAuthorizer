--- conflicted
+++ resolved
@@ -17,13 +17,4 @@
     inherit nevow eliot;
   };
 in
-<<<<<<< HEAD
-  pkgs.fetchFromGitHub {
-    owner = "tahoe-lafs";
-    repo = "tahoe-lafs";
-    rev = "tahoe-lafs-1.14.0";
-    sha256 = "1ahdiapg57g6icv7p2wbzgkwl9lzdlgrsvbm5485414m7z2d6las";
-  }
-=======
-  tahoe-lafs
->>>>>>> 72a15f2f
+  tahoe-lafs